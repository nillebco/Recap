import Foundation
import Combine
import SwiftUI

@MainActor
final class GeneralSettingsViewModel: GeneralSettingsViewModelType {
    @Published private(set) var availableModels: [LLMModelInfo] = []
    @Published private(set) var selectedModel: LLMModelInfo?
    @Published private(set) var selectedProvider: LLMProvider = .default
    @Published private(set) var autoDetectMeetings: Bool = false
    @Published private(set) var isAutoStopRecording: Bool = false
    @Published private var customPromptTemplateValue: String = ""
    
    var customPromptTemplate: Binding<String> {
        Binding(
            get: { self.customPromptTemplateValue },
            set: { newValue in
                Task {
                    await self.updateCustomPromptTemplate(newValue)
                }
            }
        )
    }

    @Published private(set) var isLoading = false
    @Published private(set) var errorMessage: String?
    @Published private(set) var showToast = false
    @Published private(set) var toastMessage = ""
    @Published private(set) var activeWarnings: [WarningItem] = []
    @Published private(set) var showAPIKeyAlert = false
    @Published private(set) var existingAPIKey: String?
    
    var hasModels: Bool {
        !availableModels.isEmpty
    }
    
    var currentSelection: LLMModelInfo? {
        selectedModel
    }
    
    private let llmService: LLMServiceType
    private let userPreferencesRepository: UserPreferencesRepositoryType
    private let keychainAPIValidator: KeychainAPIValidatorType
    private let keychainService: KeychainServiceType
    private let warningManager: any WarningManagerType
    private var cancellables = Set<AnyCancellable>()
    
    init(
        llmService: LLMServiceType,
        userPreferencesRepository: UserPreferencesRepositoryType,
<<<<<<< HEAD
        environmentValidator: EnvironmentValidatorType,
        warningManager: WarningManagerType
=======
        keychainAPIValidator: KeychainAPIValidatorType,
        keychainService: KeychainServiceType,
        warningManager: any WarningManagerType
>>>>>>> 478599cf
    ) {
        self.llmService = llmService
        self.userPreferencesRepository = userPreferencesRepository
        self.keychainAPIValidator = keychainAPIValidator
        self.keychainService = keychainService
        self.warningManager = warningManager
        
        setupWarningObserver()
        
        Task {
            await loadInitialState()
        }
    }
    
    private func setupWarningObserver() {
        warningManager.activeWarningsPublisher
            .assign(to: \.activeWarnings, on: self)
            .store(in: &cancellables)
    }
    
    private func loadInitialState() async {
        do {
            let preferences = try await llmService.getUserPreferences()
            selectedProvider = preferences.selectedProvider
            autoDetectMeetings = preferences.autoDetectMeetings
            isAutoStopRecording = preferences.autoStopRecording
            customPromptTemplateValue = preferences.summaryPromptTemplate ?? UserPreferencesInfo.defaultPromptTemplate
        } catch {
            selectedProvider = .default
            autoDetectMeetings = false
            isAutoStopRecording = false
            customPromptTemplateValue = UserPreferencesInfo.defaultPromptTemplate
        }
        await loadModels()
    }
    
    func loadModels() async {
        isLoading = true
        errorMessage = nil
        
        do {
            availableModels = try await llmService.getAvailableModels()
            selectedModel = try await llmService.getSelectedModel()
            
            if selectedModel == nil, let firstModel = availableModels.first {
                await selectModel(firstModel)
            }
        } catch {
            errorMessage = error.localizedDescription
        }
        
        isLoading = false
    }
    
    func selectModel(_ model: LLMModelInfo) async {
        errorMessage = nil
        selectedModel = model
        
        do {
            try await llmService.selectModel(id: model.id)
        } catch {
            errorMessage = error.localizedDescription
            selectedModel = nil
        }
    }
    
    func selectProvider(_ provider: LLMProvider) async {
        errorMessage = nil
        
        if provider == .openRouter {
            let validation = keychainAPIValidator.validateOpenRouterAPI()
            
            if !validation.isValid {
                do {
                    existingAPIKey = try keychainService.retrieveOpenRouterAPIKey()
                } catch {
                    existingAPIKey = nil
                }
                showAPIKeyAlert = true
                return
            }
        }
        
        selectedProvider = provider
        
        do {
            try await llmService.selectProvider(provider)
            
            let newModels = try await llmService.getAvailableModels()
            availableModels = newModels
            
            let currentSelection = try await llmService.getSelectedModel()
            let isCurrentModelAvailable = newModels.contains { $0.id == currentSelection?.id }
            
            if !isCurrentModelAvailable, let firstModel = newModels.first {
                await selectModel(firstModel)
            } else {
                selectedModel = currentSelection
            }
        } catch {
            errorMessage = error.localizedDescription
        }
    }
    
    private func showValidationToast(_ message: String) {
        toastMessage = message
        showToast = true
        
        Task {
            try? await Task.sleep(nanoseconds: 3_000_000_000)
            showToast = false
        }
    }
    
    func toggleAutoDetectMeetings(_ enabled: Bool) async {
        errorMessage = nil
        autoDetectMeetings = enabled
        
        do {
            try await userPreferencesRepository.updateAutoDetectMeetings(enabled)
        } catch {
            errorMessage = error.localizedDescription
            autoDetectMeetings = !enabled
        }
    }
    
    func toggleAutoStopRecording(_ enabled: Bool) async {
        errorMessage = nil
        isAutoStopRecording = enabled
        
        do {
            try await userPreferencesRepository.updateAutoStopRecording(enabled)
        } catch {
            errorMessage = error.localizedDescription
            isAutoStopRecording = !enabled
        }
    }
    
<<<<<<< HEAD
    func updateCustomPromptTemplate(_ template: String) async {
        customPromptTemplateValue = template
        
        do {
            let templateToSave = template.isEmpty ? nil : template
            try await userPreferencesRepository.updateSummaryPromptTemplate(templateToSave)
        } catch {
            errorMessage = error.localizedDescription
        }
    }
    
    func resetToDefaultPrompt() async {
        await updateCustomPromptTemplate(UserPreferencesInfo.defaultPromptTemplate)
=======
    func saveAPIKey(_ apiKey: String) async throws {
        try keychainService.storeOpenRouterAPIKey(apiKey)
        
        existingAPIKey = apiKey
        showAPIKeyAlert = false
        
        await selectProvider(.openRouter)
    }
    
    func dismissAPIKeyAlert() {
        showAPIKeyAlert = false
        existingAPIKey = nil
>>>>>>> 478599cf
    }
}<|MERGE_RESOLUTION|>--- conflicted
+++ resolved
@@ -48,14 +48,9 @@
     init(
         llmService: LLMServiceType,
         userPreferencesRepository: UserPreferencesRepositoryType,
-<<<<<<< HEAD
-        environmentValidator: EnvironmentValidatorType,
-        warningManager: WarningManagerType
-=======
         keychainAPIValidator: KeychainAPIValidatorType,
         keychainService: KeychainServiceType,
         warningManager: any WarningManagerType
->>>>>>> 478599cf
     ) {
         self.llmService = llmService
         self.userPreferencesRepository = userPreferencesRepository
@@ -194,21 +189,6 @@
         }
     }
     
-<<<<<<< HEAD
-    func updateCustomPromptTemplate(_ template: String) async {
-        customPromptTemplateValue = template
-        
-        do {
-            let templateToSave = template.isEmpty ? nil : template
-            try await userPreferencesRepository.updateSummaryPromptTemplate(templateToSave)
-        } catch {
-            errorMessage = error.localizedDescription
-        }
-    }
-    
-    func resetToDefaultPrompt() async {
-        await updateCustomPromptTemplate(UserPreferencesInfo.defaultPromptTemplate)
-=======
     func saveAPIKey(_ apiKey: String) async throws {
         try keychainService.storeOpenRouterAPIKey(apiKey)
         
@@ -221,6 +201,5 @@
     func dismissAPIKeyAlert() {
         showAPIKeyAlert = false
         existingAPIKey = nil
->>>>>>> 478599cf
     }
 }