import Foundation
import Combine
import SwiftUI

@MainActor
protocol GeneralSettingsViewModelType: ObservableObject {
    var availableModels: [LLMModelInfo] { get }
    var selectedModel: LLMModelInfo? { get }
    var selectedProvider: LLMProvider { get }
    var autoDetectMeetings: Bool { get }
    var isAutoStopRecording: Bool { get }
    var isLoading: Bool { get }
    var errorMessage: String? { get }
    var hasModels: Bool { get }
    var currentSelection: LLMModelInfo? { get }
    var showToast: Bool { get }
    var toastMessage: String { get }
    var activeWarnings: [WarningItem] { get }
<<<<<<< HEAD
    var customPromptTemplate: Binding<String> { get }
=======
    var showAPIKeyAlert: Bool { get }
    var existingAPIKey: String? { get }
>>>>>>> 478599cf
    
    func loadModels() async
    func selectModel(_ model: LLMModelInfo) async
    func selectProvider(_ provider: LLMProvider) async
    func toggleAutoDetectMeetings(_ enabled: Bool) async
    func toggleAutoStopRecording(_ enabled: Bool) async
<<<<<<< HEAD
    func updateCustomPromptTemplate(_ template: String) async
    func resetToDefaultPrompt() async
=======
    func saveAPIKey(_ apiKey: String) async throws
    func dismissAPIKeyAlert()
>>>>>>> 478599cf
}<|MERGE_RESOLUTION|>--- conflicted
+++ resolved
@@ -16,23 +16,14 @@
     var showToast: Bool { get }
     var toastMessage: String { get }
     var activeWarnings: [WarningItem] { get }
-<<<<<<< HEAD
-    var customPromptTemplate: Binding<String> { get }
-=======
     var showAPIKeyAlert: Bool { get }
     var existingAPIKey: String? { get }
->>>>>>> 478599cf
     
     func loadModels() async
     func selectModel(_ model: LLMModelInfo) async
     func selectProvider(_ provider: LLMProvider) async
     func toggleAutoDetectMeetings(_ enabled: Bool) async
     func toggleAutoStopRecording(_ enabled: Bool) async
-<<<<<<< HEAD
-    func updateCustomPromptTemplate(_ template: String) async
-    func resetToDefaultPrompt() async
-=======
     func saveAPIKey(_ apiKey: String) async throws
     func dismissAPIKeyAlert()
->>>>>>> 478599cf
 }